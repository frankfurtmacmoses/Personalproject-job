import datetime
import pytz
import unittest
from mock import mock_open, patch

from watchmen import const
from watchmen.common.watchman import Watchman
from watchmen.process.rorschach import Rorschach, MESSAGES, CONFIG_NAME


class TestRorschach(unittest.TestCase):

    def setUp(self):
<<<<<<< HEAD
        self.example_event_daily = {'Type': 'Daily'}
        self.example_event_hourly = {'Type': 'Hourly'}
        self.example_invalid_events = [
            {'Type': 'hourly'},
            {'Type': 'daily'},
            {'type': 'Hourly'},
            {'type': 'Daily'},
            {'': ''},
            {}
        ]
        self.example_config_path = '../watchmen/process/s3_config.yaml'
        self.example_traceback = 'Traceback'
        self.expected_invalid_event_email_result = {
            'details': MESSAGES.get("exception_invalid_event_details"),
            'disable_notifier': False,
            'dt_created': '2020-12-15T00:00:00+00:00',
            'short_message': MESSAGES.get('exception_message'),
            'result_id': 0,
            'snapshot': {},
            'watchman_name': 'Rorschach',
            'state': 'EXCEPTION',
            'subject': MESSAGES.get("exception_invalid_event_subject"),
            'success': False,
            'target': 'Generic S3'
        }
        self.expected_invalid_config_file_result = {
            'details': "Cannot load S3 targets from file: s3_targets_atg_test.yaml\nException: (None, 's3_config.yaml')",
            'disable_notifier': False,
            'dt_created': '2020-12-15T00:00:00+00:00',
            'short_message': MESSAGES.get('exception_message'),
            'result_id': 0,
            'snapshot': {},
            'watchman_name': 'Rorschach',
            'state': 'EXCEPTION',
            'subject': MESSAGES.get("exception_config_load_failure_subject"),
            'success': False,
            'target': 'Generic S3'
        }
=======
>>>>>>> 624b6a30
        self.example_config_file = {
            "Daily": [
                {
                    "target_name": "target1",
                    "items": [
                        {
                            "bucket_name": "bucket",
                            "prefix": "dns-logs-others/customer=302886/year=%0Y/month=%0m/day=%0d/",
                            "suffix": ".parquet",
                            "min_total_size_kb": 50
                        },
                        {
                            "bucket_name": "bucket",
                            "prefix": "random/path/year=%0Y/month=%0m/day=%0d/",
                            "suffix": ".json",
                        }
                    ]
                }
            ]
        }
        self.example_contents = [{
            'Key': 'some/path/to/something.parquet',
            'Size': 100,
            'LastModified': datetime.datetime(2020, 5, 20, 0, 20, 29)
        }, {
            'Key': 'some/path/to/something.parquet',
            'Size': 100,
            'LastModified': datetime.datetime(2020, 5, 20, 0, 21, 29)
        }, {
            'Key': 'some/path/to/something.parquet',
            'Size': 100,
            'LastModified': datetime.datetime(2020, 5, 20, 0, 22, 29)
        }, {
            'Key': 'some/path/to/something.json',
            'Size': 0,
            'LastModified': datetime.datetime(2020, 5, 20, 0, 23, 29)
        }]
        self.example_event_daily = {'Type': 'Daily'}
        self.example_generic_results = {
            "failures_and_exceptions": {
                'details': MESSAGES.get("failure_exception_message"),
                'disable_notifier': False,
                'dt_created': '2020-12-15T00:00:00+00:00',
                'result_id': 0,
                'short_message': MESSAGES.get("failure_exception_message"),
                'snapshot': {},
                'state': Watchman.STATE.get("failure"),
                'subject': MESSAGES.get("generic_failure_exception_subject"),
                'success': False,
                'target': 'Generic S3',
                'watchman_name': 'Rorschach',
            },
            "failures": {
                'details': MESSAGES.get("failure_message"),
                'disable_notifier': False,
                'dt_created': '2020-12-15T00:00:00+00:00',
                'result_id': 0,
                'short_message': MESSAGES.get("failure_message"),
                'snapshot': {},
                'state': Watchman.STATE.get("failure"),
                'subject': MESSAGES.get("generic_failure_subject"),
                'success': False,
                'target': 'Generic S3',
                'watchman_name': 'Rorschach',
            },
            "exceptions": {
                'details': MESSAGES.get("exception_message"),
                'disable_notifier': False,
                'dt_created': '2020-12-15T00:00:00+00:00',
                'result_id': 0,
                'short_message': MESSAGES.get("exception_message"),
                'snapshot': {},
                'state': Watchman.STATE.get("exception"),
                'subject': MESSAGES.get("generic_exception_subject"),
                'success': False,
                'target': 'Generic S3',
                'watchman_name': 'Rorschach',
            },
            "success": {
                'details': MESSAGES.get("success_message"),
                'disable_notifier': True,
                'dt_created': '2020-12-15T00:00:00+00:00',
                'result_id': 0,
                'short_message': MESSAGES.get("success_message"),
                'snapshot': {},
                'state': Watchman.STATE.get("success"),
                'subject': MESSAGES.get("generic_success_subject"),
                'success': True,
                'target': 'Generic S3',
                'watchman_name': 'Rorschach',
            },
        }
        self.expected_invalid_event_email_result = {
            'details': MESSAGES.get("exception_invalid_event_details"),
            'disable_notifier': False,
            'dt_created': '2020-12-15T00:00:00+00:00',
            'result_id': 0,
            'short_message': MESSAGES.get('exception_message'),
            'snapshot': {},
            'state': 'EXCEPTION',
            'subject': MESSAGES.get("exception_invalid_event_subject"),
            'success': False,
            'target': 'Generic S3',
            'watchman_name': 'Rorschach',
        }
        self.process_checking_examples = [
            {
                "target_name": "target 1",
                "items": [
                    {
                        "bucket_name": "bad_bucket_example"
                    }
                ],
                "mocks": {
                    "mock_bucket": (False, None)
                },
                "processed_targets": {
                    "target 1": {
                        "success": False,
                        "exception_strings": [],
                        "failure_strings": [MESSAGES.get('failure_bucket_not_found').format("bad_bucket_example")]
                    }
                },
                "summary_parameters": [
                    {
                        "details": "Example details.",
                        "disable_notifier": False,
                        "short_message": MESSAGES.get("failure_message"),
                        "state": Watchman.STATE.get("failure"),
                        "subject": MESSAGES.get("failure_subject").format("target 1"),
                        "success": False,
                        "target": "target 1"
                    }
                ]
            },
            {
                "target_name": "target 2",
                "items": [
                    {
                        "bucket_name": "full_path_example",
                        "full_path": "path/to/file.json"
                    }
                ],
                "mocks": {
                    "mock_single_file_check": (["Exception 1"], ["Failure 1"])
                },
                "processed_targets": {
                    "target 2": {
                        "success": False,
                        "exception_strings": ["Exception 1"],
                        "failure_strings": ["Failure 1"]
                    }
                },
                "summary_parameters": [
                    {
                        "details": "Example details.",
                        "disable_notifier": False,
                        "short_message": MESSAGES.get("failure_exception_message"),
                        "state": Watchman.STATE.get("failure"),
                        "subject": MESSAGES.get("failure_exception_subject").format("target 2"),
                        "success": False,
                        "target": "target 2"
                    }
                ]
            },
            {
                "target_name": "target 3",
                "items": [
                    {
                        "bucket_name": "multiple_files_example"
                    }
                ],
                "mocks": {
                    "mock_multiple_files_check": (["Exception 2"], [])
                },
                "processed_targets": {
                    "target 3": {
                        "success": None,
                        "exception_strings": ["Exception 2"],
                        "failure_strings": []
                    }
                },
                "summary_parameters": [
                    {
                        "details": "Example details.",
                        "disable_notifier": False,
                        "short_message": MESSAGES.get("exception_message"),
                        "state": Watchman.STATE.get("exception"),
                        "subject": MESSAGES.get("exception_subject").format("target 3"),
                        "success": None,
                        "target": "target 3"
                    }
                ]
            },
            {
                "target_name": "target 4",
                "items": [
                    {
                        "bucket_name": "success_example",
                        "full_path": "path/to/file.json"
                    }
                ],
                "mocks": {},
                "processed_targets": {
                    "target 4": {
                        "success": True,
                        "exception_strings": [],
                        "failure_strings": []
                    }
                },
                "summary_parameters": [
                    {
                        "details": "Example details.",
                        "disable_notifier": True,
                        "short_message": MESSAGES.get("success_message"),
                        "state": Watchman.STATE.get("success"),
                        "subject": MESSAGES.get("success_subject").format("target 4"),
                        "success": True,
                        "target": "target 4"
                    }
                ]
            }
        ]
        self.example_s3_prefix = "s3://example/test.json"
        self.example_state_cases = {
            'E': [{
                'details': 'some details',
                'disable_notifier': False,
                'short_message': 'some message',
                'state': Watchman.STATE.get("exception"),
                'subject': 'Rorschach Exception',
                'success': None,
                'target': 'target 1',
            }, {
                'details': 'some details',
                'disable_notifier': False,
                'dt_created': '2020-12-15T00:00:00+00:00',
                'result_id': 0,
                'short_message': 'some message',
                'snapshot': {},
                'state': 'EXCEPTION',
                'subject': 'Rorschach Exception',
                'success': None,
                'target': 'target 1',
                'watchman_name': 'Rorschach',
            }],
            'F': [{
                'details': 'some details',
                'disable_notifier': False,
                'short_message': 'some message',
                'state': Watchman.STATE.get("failure"),
                'subject': 'Rorschach Failure',
                'success': False,
                'target': 'target 1',
            }, {
                'details': 'some details',
                'disable_notifier': False,
                'dt_created': '2020-12-15T00:00:00+00:00',
                'result_id': 0,
                'short_message': 'some message',
                'snapshot': {},
                'state': 'FAILURE',
                'subject': 'Rorschach Failure',
                'success': False,
                'target': 'target 1',
                'watchman_name': 'Rorschach',
            }],
            'T': [{
                'details': 'some details',
                'disable_notifier': True,
                'short_message': 'some message',
                'state': Watchman.STATE.get("success"),
                'subject': 'Rorschach Success',
                'success': True,
                'target': 'target 1',
            }, {
                'details': 'some details',
                'disable_notifier': True,
                'dt_created': '2020-12-15T00:00:00+00:00',
                'result_id': 0,
                'short_message': 'some message',
                'snapshot': {},
                'state': 'SUCCESS',
                'subject': 'Rorschach Success',
                'success': True,
                'target': 'target 1',
                'watchman_name': 'Rorschach',
            }]
        }
        self.example_traceback = 'Traceback'
        # Variables dependent on pre-defined variables:
        self.example_create_results = {
            'TT': [self.example_state_cases.get('T')[1],
                   self.example_state_cases.get('T')[1],
                   self.example_generic_results.get("success")
                   ],
            'TF': [self.example_state_cases.get('T')[1],
                   self.example_state_cases.get('F')[1],
                   self.example_generic_results.get("failures")
                   ],
            'TE': [self.example_state_cases.get('T')[1],
                   self.example_state_cases.get('E')[1],
                   self.example_generic_results.get("exceptions")
                   ],
            'FE': [self.example_state_cases.get('F')[1],
                   self.example_state_cases.get('E')[1],
                   self.example_generic_results.get("failures_and_exceptions")
                   ]
        }
        self.expected_invalid_config_file_result = {
            'details': MESSAGES.get("exception_config_load_failure_details").format(CONFIG_NAME,
                                                                                    self.example_traceback),
            'disable_notifier': False,
            'dt_created': '2020-12-15T00:00:00+00:00',
            'short_message': MESSAGES.get('exception_message'),
            'result_id': 0,
            'snapshot': {},
            'watchman_name': 'Rorschach',
            'state': 'EXCEPTION',
            'subject': MESSAGES.get("exception_config_load_failure_subject"),
            'success': False,
            'target': 'Generic S3'
        }

    def _create_rorschach(self):
        """
        Create a Rorschach object with a Daily event.
        @return: <Rorschach> rorschach object
        """
        return Rorschach(context=None, event=self.example_event_daily)

    def test_check_file_suffix(self):
        """
        test watchmen.process.rorschach :: Rorschach :: _check_file_suffix
        """
        same_suffix_contents = [{
            'Key': 'some/path/to/something.parquet',
            'Size': 100,
            'LastModified': datetime.datetime(2020, 5, 20, 0, 20, 29)
        }, {
            'Key': 'some/path/to/something.parquet',
            'Size': 100,
            'LastModified': datetime.datetime(2020, 5, 20, 0, 21, 29)
        }]

        different_suffix_contents = [{
            'Key': 'some/path/to/something.parquet',
            'Size': 100,
            'LastModified': datetime.datetime(2020, 5, 20, 0, 20, 29)
        }, {
            'Key': 'some/path/to/something.json',
            'Size': 100,
            'LastModified': datetime.datetime(2020, 5, 20, 0, 21, 29)
        }]

        suffix = '.parquet'
        rorschach_obj = self._create_rorschach()

        # Test for all correct suffixes:
        expected, expected_tb = "", None
        returned, returned_tb = rorschach_obj._check_file_suffix(same_suffix_contents, suffix)
        self.assertEqual((expected, expected_tb), (returned, returned_tb))

        # Test for failed suffix check:
        expected, expected_tb = "{}{}".format(different_suffix_contents[1].get('Key'), const.LINE_SEPARATOR), None
        returned, returned_tb = rorschach_obj._check_file_suffix(different_suffix_contents, suffix)
        self.assertEqual((expected, expected_tb), (returned, returned_tb))

        # Test for exceptions:
        expected, expected_tb = None, self.example_traceback
        returned, returned_tb = rorschach_obj._check_file_suffix(None, None)
        self.assertEqual(expected, returned)
        self.assertTrue(expected_tb in returned_tb)

    def test_check_invalid_event(self):
        """
        test watchmen.process.rorschach :: Rorschach :: _check_invalid_event
        """
        example_event_hourly = {'Type': 'Hourly'}
        invalid_event_examples = [
            {'Type': 'hourly'},
            {'Type': 'daily'},
            {'type': 'Hourly'},
            {'type': 'Daily'},
            {'': ''},
            {}
        ]

        valid_event_tests = [
            example_event_hourly,
            self.example_event_daily
        ]

        for valid_event in valid_event_tests:
            rorschach_obj = Rorschach(event=valid_event, context=None)
            returned = rorschach_obj._check_invalid_event()
            self.assertFalse(returned)

        # Method should return true whenever the event passed in is invalid:
        for invalid_event in invalid_event_examples:
            rorschach_obj = Rorschach(event=invalid_event, context=None)
            returned = rorschach_obj._check_invalid_event()
            self.assertTrue(returned)

    @patch('watchmen.process.rorschach.Rorschach._generate_contents')
    @patch('watchmen.process.rorschach.Rorschach._check_file_suffix')
    @patch('watchmen.process.rorschach.Rorschach._check_multiple_files_size')
    def test_check_multiple_files(self, mock_multiple_files_size_check, mock_suffix_check, mock_generate_contents):
        """
        test watchmen.process.rorschach :: Rorschach :: _check_multiple_files_size
        """
        rorschach_obj = self._create_rorschach()
        example_contents_dicts = {
            "generate_contents_success": {
                "contents": self.example_contents,
                "count": 5,
                "s3_prefix": self.example_s3_prefix
            },
            "no_files_failure": {
                "contents": {},
                "count": 0,
                "s3_prefix": self.example_s3_prefix
            },
        }
        example_suffix_item = {
            "prefix": "example/path/",
            "time_offset": 2,
            "suffix": ".parquet",
        }
        example_total_files_item = {
            "prefix": "example/path/",
            "min_total_files": 10
        }

        # Test generate contents exception:
        mock_generate_contents.return_value = None, self.example_traceback

        expected_exception_strings = [MESSAGES.get("exception_string_format").format(example_suffix_item,
                                                                                     self.example_traceback)]
        expected_failure_strings = []

        returned_exception_strings, returned_failure_strings = rorschach_obj._check_multiple_files(example_suffix_item)
        self.assertEqual((expected_exception_strings, expected_failure_strings),
                         (returned_exception_strings, returned_failure_strings))

        # Test zero files failure:
        mock_generate_contents.return_value = example_contents_dicts.get("no_files_failure"), None

        expected_exception_strings = []
        expected_failure_strings = [MESSAGES.get('failure_invalid_s3_key').format(self.example_s3_prefix)]

        returned_exception_strings, returned_failure_strings = rorschach_obj._check_multiple_files(example_suffix_item)
        self.assertEqual((expected_exception_strings, expected_failure_strings),
                         (returned_exception_strings, returned_failure_strings))

        # Test suffix failure:
        bad_suffix_files = "bad_file1.json, bad_file2.json"
        mock_generate_contents.return_value = example_contents_dicts.get("generate_contents_success"), None
        mock_suffix_check.return_value = bad_suffix_files, None
        mock_multiple_files_size_check.return_value = None, None

        expected_exception_strings = []
        expected_failure_strings = [MESSAGES.get('failure_invalid_suffix').format(example_suffix_item.get('suffix'),
                                                                                  bad_suffix_files)]

        returned_exception_strings, returned_failure_strings = rorschach_obj._check_multiple_files(example_suffix_item)
        self.assertEqual((expected_exception_strings, expected_failure_strings),
                         (returned_exception_strings, returned_failure_strings))

        # Test check multiple files failure:
        mock_generate_contents.return_value = example_contents_dicts.get("generate_contents_success"), None
        mock_suffix_check.return_value = None, None
        mock_multiple_files_size_check.return_value = "File size failure check occurred.", None

        expected_exception_strings = []
        expected_failure_strings = ["File size failure check occurred."]

        returned_exception_strings, returned_failure_strings = rorschach_obj._check_multiple_files(example_suffix_item)
        self.assertEqual((expected_exception_strings, expected_failure_strings),
                         (returned_exception_strings, returned_failure_strings))

        # Test min total files failure:
        mock_generate_contents.return_value = example_contents_dicts.get("generate_contents_success"), None
        mock_suffix_check.return_value = None, None
        mock_multiple_files_size_check.return_value = None, None

        expected_exception_strings = []
        expected_failure_strings = [MESSAGES.get('failure_total_objects').format(
            self.example_s3_prefix, 5, example_total_files_item['min_total_files'])]

        returned_exception_strings, returned_failure_strings = rorschach_obj._check_multiple_files(
            example_total_files_item)
        self.assertEqual((expected_exception_strings, expected_failure_strings),
                         (returned_exception_strings, returned_failure_strings))

        # Testing success:
        mock_generate_contents.return_value = example_contents_dicts.get("generate_contents_success"), None
        mock_suffix_check.return_value = None, None
        mock_multiple_files_size_check.return_value = None, None

        expected_exception_strings = []
        expected_failure_strings = []

        returned_exception_strings, returned_failure_strings = rorschach_obj._check_multiple_files(example_suffix_item)
        self.assertEqual((expected_exception_strings, expected_failure_strings),
                         (returned_exception_strings, returned_failure_strings))

    def test_check_multiple_files_size(self):
        """
        test watchmen.process.rorschach :: Rorschach :: _check_multiple_files_size
        """
        rorschach_obj = self._create_rorschach()
        example_successful_contents = [{
            'Key': 'some/path/to/something.parquet',
            'Size': 100,
            'LastModified': datetime.datetime(2020, 5, 20, 0, 20, 29)
        }, {
            'Key': 'some/path/to/something.parquet',
            'Size': 100,
            'LastModified': datetime.datetime(2020, 5, 20, 0, 21, 29)
        }, {
            'Key': 'some/path/to/something.parquet',
            'Size': 100,
            'LastModified': datetime.datetime(2020, 5, 20, 0, 22, 29)
        }]

        examples = [
            {
                "contents": self.example_contents,
                "item": self.example_config_file.get('Daily')[0].get('items')[0],
                "expected": "{}\n\n".format(MESSAGES.get('failure_file_empty').format(
                    self.example_contents[3]['Key'])) + MESSAGES.get('failure_multiple_file_size').format(
                    self.example_s3_prefix, 0.3, 50),
                "expected_tb": None
            },
            {
                "contents": example_successful_contents,
                "item": self.example_config_file.get('Daily')[0].get('items')[1],
                "expected": "",
                "expected_tb": None
            }
        ]

        for example in examples:
            expected = example.get("expected")
            expected_tb = example.get("expected_tb")

            returned, returned_tb = rorschach_obj._check_multiple_files_size(example.get("contents"),
                                                                             example.get("item"),
                                                                             self.example_s3_prefix)
            self.assertEqual((expected, expected_tb), (returned, returned_tb))

        # Testing exception while checking multiple files size:
        expected, expected_tb = None, self.example_traceback

        returned, returned_tb = rorschach_obj._check_multiple_files_size(None, None, None)
        self.assertEqual(expected, returned)
        self.assertTrue(expected_tb in returned_tb)

    @patch('watchmen.process.rorschach.Rorschach._generate_key')
    @patch('watchmen.process.rorschach.Rorschach._check_single_file_existence')
    @patch('watchmen.process.rorschach.Rorschach._check_single_file_size')
    def test_check_single_file(self, mock_check_size, mock_check_existence, mock_generate_key):
        """
        test watchmen.process.rorschach :: Rorschach :: _check_single_file
        """
        rorschach_obj = self._create_rorschach()
        example_item = {
            "full_path": "example/bad/path/test.json",
            "time_offset": 2,
            "min_total_size_kb": 50
        }

        # Test for generate_key failure:
        mock_generate_key.return_value = None, self.example_traceback

        expected_exception_string = self.example_traceback
        expected_failure_strings = []

        returned_exception_strings, returned_failure_strings = rorschach_obj._check_single_file(example_item)
        self.assertEqual(expected_failure_strings, returned_failure_strings)
        self.assertTrue(expected_exception_string in returned_exception_strings[0])

        # Test for single file existence check failure:
        mock_generate_key.return_value = self.example_s3_prefix, None
        mock_check_existence.return_value = False, None

        expected_exception_strings = []
        expected_failure_strings = [MESSAGES.get('failure_invalid_s3_key').format(self.example_s3_prefix)]

        returned_exception_strings, returned_failure_strings = rorschach_obj._check_single_file(example_item)
        self.assertEqual((expected_exception_strings, expected_failure_strings),
                         (returned_exception_strings, returned_failure_strings))

        # Test for single file size check failure:
        mock_generate_key.return_value = self.example_s3_prefix, None
        mock_check_existence.return_value = True, None
        mock_check_size.return_value = False, None

        expected_exception_strings = []
        expected_failure_strings = [MESSAGES.get('failure_single_file_size').format(
            example_item.get("min_total_size_kb"), self.example_s3_prefix)]

        returned_exception_strings, returned_failure_strings = rorschach_obj._check_single_file(example_item)
        self.assertEqual((expected_exception_strings, expected_failure_strings),
                         (returned_exception_strings, returned_failure_strings))

        # Test for success:
        mock_generate_key.return_value = self.example_s3_prefix, None
        mock_check_existence.return_value = True, None
        mock_check_size.return_value = True, None

        expected_exception_strings = []
        expected_failure_strings = []

        returned_exception_strings, returned_failure_strings = rorschach_obj._check_single_file(example_item)
        self.assertEqual((expected_exception_strings, expected_failure_strings),
                         (returned_exception_strings, returned_failure_strings))

    @patch('watchmen.process.rorschach._s3.validate_file_on_s3')
    def test_check_single_file_existence(self, mock_valid):
        """
        test watchmen.process.rorschach :: Rorschach :: _check_single_file_existence
        """
        rorschach_obj = self._create_rorschach()
        s3_key_example = 'some/path/to/something.parquet'
        item = {
            "bucket_name": "bucket",
            "full_path": "some/path/to/something.parquet"
        }

        # Testing successful file existence check:
        mock_valid.return_value = True
        expected, expected_tb = True, None
        returned, returned_tb = rorschach_obj._check_single_file_existence(item, s3_key_example)
        self.assertEqual((expected, expected_tb), (returned, returned_tb))

        # Testing exception while checking single file existence:
        mock_valid.side_effect = Exception
        returned, returned_tb = rorschach_obj._check_single_file_existence(item, s3_key_example)
        self.assertEqual(None, returned)
        self.assertTrue(self.example_traceback in returned_tb)

    @patch('botocore.client.BaseClient._make_api_call')
    def test_check_single_file_size(self, mock_get_object):
        """
        test watchmen.process.rorschach :: Rorschach :: _check_single_file_size
        """
        rorschach_obj = self._create_rorschach()
        example_item = {
            "bucket_name": "random-bucket-that-doesnt-exist",
            "min_total_size_kb": 1
        }

        # Test file size check success:
        mock_get_object.return_value = {"ContentLength": 10000}
        expected, expected_tb = True, None
        returned, returned_tb = rorschach_obj._check_single_file_size(example_item, "random-s3-key/example.json")
        self.assertEqual((expected, expected_tb), (returned, returned_tb))

        # Test file size check failure:
        mock_get_object.return_value = {"ContentLength": 100}
        expected, expected_tb = False, None
        returned, returned_tb = rorschach_obj._check_single_file_size(example_item, "random-s3-key/example.json")
        self.assertEqual((expected, expected_tb), (returned, returned_tb))

        # Test file size check exception:
        mock_get_object.return_value = {}
        expected, expected_tb = None, self.example_traceback
        returned, returned_tb = rorschach_obj._check_single_file_size(example_item, "random-s3-key/example.json")
        self.assertEqual(expected, returned)
        self.assertTrue(self.example_traceback in returned_tb)

    def test_create_config_not_load_result(self):
        """
        test watchmen.process.rorschach :: Rorschach :: _create_config_not_load_result
        """
        rorschach_obj = self._create_rorschach()
        returned = rorschach_obj._create_config_not_load_result(self.example_traceback)
        returned = returned[0].to_dict()
        returned["dt_created"] = "2020-12-15T00:00:00+00:00"
        self.assertEqual(self.expected_invalid_config_file_result, returned)

    def test_create_details(self):
        """
        test watchmen.process.rorschach :: Rorschach :: _create_details
        """
        rorschach_obj = self._create_rorschach()
        example_exception_strings = ["Exception 1", "Exception 2"]
        example_failure_strings = ["Failure 1", "Failure 2"]
        example_target_check_results = {
            "success_target": {
                "success": True,
                "exception_strings": [],
                "failure_strings": [],
                "expected_details": MESSAGES.get("success_details").format("success_target")
            },
            "exception_target": {
                "success": None,
                "exception_strings": example_exception_strings,
                "failure_strings": [],
                "expected_details": MESSAGES.get('exception_details').format("\n\n".join(example_exception_strings))
            },
            "failure_target": {
                "success": False,
                "exception_strings": example_exception_strings,
                "failure_strings": example_failure_strings,
                "expected_details":
                    MESSAGES.get("failure_details").format("\n\n".join(example_failure_strings)) + "\n\n{}\n\n{}".
                    format(const.MESSAGE_SEPARATOR, MESSAGES.get('exception_details').format(
                        "\n\n".join(example_exception_strings)))
            }
        }

        for target_name in example_target_check_results:
            expected_details = example_target_check_results.get(target_name).get("expected_details")
            returned_details = rorschach_obj._create_details(target_name, example_target_check_results.get(target_name))
            self.assertEqual(expected_details, returned_details)

    def test_create_generic_result(self):
        """
        test watchmen.process.rorschach :: Rorschach :: _create_generic_result
        """
        rorschach_obj = self._create_rorschach()

        example_parameters = {
            "failures_and_exceptions": {
                'failure_in_parameters': True,
                'exception_in_parameters': True,
                'details': MESSAGES.get("failure_exception_message")
            },
            "failures": {
                'failure_in_parameters': True,
                'exception_in_parameters': False,
                'details': MESSAGES.get("failure_message")
            },
            "exceptions": {
                'failure_in_parameters': False,
                'exception_in_parameters': True,
                'details': MESSAGES.get("exception_message")
            },
            "success": {
                'failure_in_parameters': False,
                'exception_in_parameters': False,
                'details': MESSAGES.get("success_message")
            },
        }

        for parameters in example_parameters:
            expected = self.example_generic_results.get(parameters)
            returned = rorschach_obj._create_generic_result(example_parameters[parameters]['failure_in_parameters'],
                                                            example_parameters[parameters]['exception_in_parameters'],
                                                            example_parameters[parameters]['details'])
            returned = returned.to_dict()
            returned['dt_created'] = '2020-12-15T00:00:00+00:00'
            self.assertEqual(expected, returned)

    def test_create_invalid_event_result(self):
        """
        test watchmen.process.rorschach :: Rorschach :: _create_invalid_event_result
        """
        rorschach_obj = self._create_rorschach()
        returned = rorschach_obj._create_invalid_event_result()
        returned = returned[0].to_dict()
        returned["dt_created"] = "2020-12-15T00:00:00+00:00"
        self.assertEqual(self.expected_invalid_event_email_result, returned)

    @patch('watchmen.process.rorschach.Rorschach._create_generic_result')
    def test_create_results(self, mock_generic_result):
        """
        test watchmen.process.rorschach :: Rorschach :: _create_result
        """
        rorschach_obj = self._create_rorschach()
        mock_generic_results = {
            "TT": self.example_generic_results.get("success"),
            "TF": self.example_generic_results.get("failures"),
            "TE": self.example_generic_results.get("exceptions"),
            "FE": self.example_generic_results.get("failures_and_exceptions")
        }
        example_state_cases_summary = {
            'TT': [self.example_state_cases.get('T')[0],
                   self.example_state_cases.get('T')[0]
                   ],
            'TF': [self.example_state_cases.get('T')[0],
                   self.example_state_cases.get('F')[0]
                   ],
            'TE': [self.example_state_cases.get('T')[0],
                   self.example_state_cases.get('E')[0]
                   ],
            'FE': [self.example_state_cases.get('F')[0],
                   self.example_state_cases.get('E')[0]
                   ]
        }

        for key in self.example_create_results:
            summary = example_state_cases_summary.get(key)
            expected_result_list = self.example_create_results.get(key)
            mock_generic_result.return_value = mock_generic_results.get(key)

            result = rorschach_obj._create_results(summary)
            returned = []
            # The mocked generic result is already a dict, so it doesn't need to be converted:
            for obj in result[:2]:
                obj = obj.to_dict()
                obj['dt_created'] = '2020-12-15T00:00:00+00:00'
                returned.append(obj)
            # Append the mocked generic result:
            returned.append(result[2])
            self.assertEqual(expected_result_list, returned)

    @patch('watchmen.process.rorschach.Rorschach._create_details')
    def test_create_summary_parameters(self, mock_details):
        """
        test watchmen.process.rorschach :: Rorschach :: _create_summary_parameters
        """
        rorschach_obj = self._create_rorschach()
        mock_details.return_value = "Example details."

        for target_example in self.process_checking_examples:
            processed_target_example = target_example.get("processed_targets")
            expected = target_example.get("summary_parameters")
            returned = rorschach_obj._create_summary_parameters(processed_target_example)
            self.assertEqual(expected, returned)

    @patch('watchmen.process.rorschach.Rorschach._generate_key')
    @patch('watchmen.process.rorschach._s3.generate_pages')
    @patch('watchmen.process.rorschach.Rorschach._remove_whitelisted_files_from_contents')
    def test_generate_contents(self, mock_whitelist, mock_pages, mock_key):
        """
        test watchmen.process.rorschach :: Rorschach :: _generate_contents
        """
        rorschach_obj = self._create_rorschach()
        item = self.example_config_file.get('Daily')[0].get('items')[0]

        # Test successful _generate_contents call
        mock_key.return_value = 'some/path/to/', None
        mock_pages.return_value = self.example_contents

        expected_dict = {
            "contents": self.example_contents,
            "count": len(self.example_contents),
            "s3_prefix": 's3://bucket/some/path/to/'
        }
        expected_tb = None

        returned_dict, returned_tb = rorschach_obj._generate_contents(item)
        self.assertEqual((expected_dict, expected_tb), (returned_dict, returned_tb))

        # Testing exception:
        expected_dict = {
            "contents": None,
            "count": None,
            "s3_prefix": None
        }

        returned_dict, returned_tb = rorschach_obj._generate_contents(None)
        self.assertEqual(returned_dict, expected_dict)
        self.assertTrue(self.example_traceback in returned_tb)

    def test_generate_key(self):
        """
        test watchmen.process.rorschach :: Rorschach :: _generate_key
        """
        prefix_format_example = 'some/path/year=%0Y/month=%0m/day=%0d/'
        check_time_example = datetime.datetime.now(pytz.utc) - datetime.timedelta(**{'days': 1})
        rorschach_obj = self._create_rorschach()

        # Test successful key generation with default time_offset:
        expected, expected_tb = check_time_example.strftime(prefix_format_example), None
        returned, returned_tb = rorschach_obj._generate_key(prefix_format_example, self.example_event_daily.get('Type'))
        self.assertEqual((expected, expected_tb), (returned, returned_tb))

        # Test successful key generation with specified time_offset:
        check_time_example = datetime.datetime.now(pytz.utc) - datetime.timedelta(**{'days': 3})
        expected, expected_tb = check_time_example.strftime(prefix_format_example), None
        returned, returned_tb = rorschach_obj._generate_key(prefix_format_example,
                                                            self.example_event_daily.get('Type'), 3)
        self.assertEqual((expected, expected_tb), (returned, returned_tb))

        # Test exception while generating key:
        expected, expected_tb = None, 'Traceback'
        returned, returned_tb = rorschach_obj._generate_key(None, None)
        self.assertEqual(expected, returned)
        self.assertTrue(expected_tb in returned_tb)

    @patch('builtins.open', new_callable=mock_open())
    @patch('watchmen.process.rorschach.yaml.load')
    def test_load_config(self, mock_file, mock_open):
        """
        test watchmen.process.rorschach :: Rorschach :: _load_config
        """

        with mock_open:
            rorschach_obj = self._create_rorschach()

            # Testing successful load of config file:
            mock_file.return_value = self.example_config_file
            expected = self.example_config_file.get('Daily')
            returned, returned_tb = rorschach_obj._load_config()
            self.assertEqual((expected, None), (returned, returned_tb))

            # Testing exception while loading config file:
            mock_file.return_value = None
            mock_open.side_effect = Exception
            returned, returned_msg = rorschach_obj._load_config()
            self.assertEqual(None, returned)
            self.assertTrue(Exception, returned_msg)

    @patch('watchmen.process.rorschach.Rorschach._check_invalid_event')
    @patch('watchmen.process.rorschach.Rorschach._load_config')
    @patch('watchmen.process.rorschach.Rorschach._process_checking')
    @patch('watchmen.process.rorschach.Rorschach._create_summary_parameters')
    @patch('watchmen.process.rorschach.Rorschach._create_results')
    def test_monitor(self, mock_result, mock_summary, mock_checking, mock_config, mock_event):
        """
        test watchmen.process.rorschach :: Rorschach :: monitor
        """
        rorschach_obj = self._create_rorschach()
        example_process_checking_result = {
            "target1": {
                "success": True,
                "exception_strings": [],
                "failure_strings": []
            }
        }

        # check a success case
        mock_event.return_value = False
        mock_config.return_value = self.example_config_file.get('Daily'), None
        mock_checking.return_value = example_process_checking_result
        mock_summary.return_value = [{
            "details": MESSAGES.get("success_details").format("target1"),
            "disable_notifier": True,
            "short_message": MESSAGES.get("success_message"),
            "state": Watchman.STATE.get("success"),
            "subject": MESSAGES.get("success_subject").format("target1"),
            "success": True,
            "target": "target1"
        }]
        mock_result.return_value = self.example_create_results.get('TT')
        expected = mock_result()
        returned = rorschach_obj.monitor()
        self.assertEqual(expected, returned)

        # check a case with invalid event
        mock_event.return_value = True
        returned = rorschach_obj.monitor()
        returned = returned[0].to_dict()
        returned['dt_created'] = '2020-12-15T00:00:00+00:00'
        self.assertEqual(returned, self.expected_invalid_event_email_result)

        # check a case with s3 target file not loaded
        mock_event.return_value = False
        mock_config.return_value = None, self.example_traceback
        returned = rorschach_obj.monitor()
        returned = returned[0].to_dict()
        returned['dt_created'] = '2020-12-15T00:00:00+00:00'
        self.assertEqual(returned, self.expected_invalid_config_file_result)

    @patch('watchmen.process.rorschach._s3.check_bucket')
    @patch('watchmen.process.rorschach.Rorschach._check_single_file')
    @patch('watchmen.process.rorschach.Rorschach._check_multiple_files')
    def test_process_checking(self, mock_multiple_files_check, mock_single_file_check, mock_bucket_check):
        """
        test watchmen.process.rorschach :: Rorschach :: _process_checking
        """
        rorschach_obj = self._create_rorschach()

        for target_example in self.process_checking_examples:
            mocks = target_example.get("mocks")
            mock_bucket_check.return_value = mocks.get("mock_bucket", (True, None))
            mock_single_file_check.return_value = mocks.get("mock_single_file_check", ([], []))
            mock_multiple_files_check.return_value = mocks.get("mock_multiple_files_check", ([], []))

            expected = target_example.get("processed_targets")
            returned = rorschach_obj._process_checking([target_example])
            self.assertEqual(expected, returned)

    def test_remove_whitelisted_files_from_contents(self):
        """
        test watchmen.process.rorschach :: Rorschach :: _create_generic_result
        """
        rorschach_obj = self._create_rorschach()
        example_whitelist = ['something.json']
        expected_returned_contents = [{
            'Key': 'some/path/to/something.parquet',
            'Size': 100,
            'LastModified': datetime.datetime(2020, 5, 20, 0, 20, 29)
        }, {
            'Key': 'some/path/to/something.parquet',
            'Size': 100,
            'LastModified': datetime.datetime(2020, 5, 20, 0, 21, 29)
        }, {
            'Key': 'some/path/to/something.parquet',
            'Size': 100,
            'LastModified': datetime.datetime(2020, 5, 20, 0, 22, 29)
        }]

        returned = rorschach_obj._remove_whitelisted_files_from_contents(example_whitelist, self.example_contents)
        self.assertEqual(returned, expected_returned_contents)<|MERGE_RESOLUTION|>--- conflicted
+++ resolved
@@ -11,7 +11,6 @@
 class TestRorschach(unittest.TestCase):
 
     def setUp(self):
-<<<<<<< HEAD
         self.example_event_daily = {'Type': 'Daily'}
         self.example_event_hourly = {'Type': 'Hourly'}
         self.example_invalid_events = [
@@ -50,8 +49,6 @@
             'success': False,
             'target': 'Generic S3'
         }
-=======
->>>>>>> 624b6a30
         self.example_config_file = {
             "Daily": [
                 {
